--- conflicted
+++ resolved
@@ -61,11 +61,7 @@
     as smooth_objective.
     """
 
-<<<<<<< HEAD
-    def smooth_objective(self, x, check_feasibility=False):
-=======
-    def smooth_objective(self, x, mode='both'):
->>>>>>> cbe2477a
+    def smooth_objective(self, x, mode='both',check_feasibility=False):
         if mode == 'both':
             return 0., zeros(x.shape)
         elif mode == 'func':
