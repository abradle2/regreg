--- conflicted
+++ resolved
@@ -22,17 +22,11 @@
         self.atoms = [self]
 
     @property
-<<<<<<< HEAD
-    def dual_constraint(self):
-        return primal_dual_constraint_pairs[self.__class__](self.primal_shape, self.l)
-
-=======
     def dual_atom(self):
         atom = primal_dual_seminorm_pairs[self.__class__](self.primal_shape, self.l)
         atom.constraint = not self.constraint
         return atom
     
->>>>>>> c50a00af
     @property
     def dual_seminorm(self):
         return primal_dual_seminorm_pairs[self.__class__](self.primal_shape, 1./self.l)
@@ -772,30 +766,20 @@
         self.primal_shape = self.affine_transform.primal_shape
         self.dual_shape = self.affine_transform.dual_shape
         keywords = keywords.copy(); keywords['l'] = l
-<<<<<<< HEAD
-        self.atom = atom_class(self.dual_shape, *args, **keywords)
-        self.constraint=False
-=======
         if type(atom_obj) == type(type): # it is a class
             atom_class = atom_obj
             self.atom = atom_class(self.dual_shape, *args, **keywords)
         else:
             self.atom = atom_obj
         self.constraint = constraint
->>>>>>> c50a00af
         self.atoms = [self]
         
 
     @property
-<<<<<<< HEAD
-    def dual_constraint(self):
-        return primal_dual_constraint_pairs[self.atom.__class__](self.dual_shape, self.l)
-=======
     def dual_atom(self):
         atom = primal_dual_seminorm_pairs[self.atom.__class__](self.dual_shape, self.l)
         atom.constraint = not self.constraint
         return atom
->>>>>>> c50a00af
 
     @property
     def dual_seminorm(self):
