--- conflicted
+++ resolved
@@ -1,13 +1,7 @@
 import numpy as np
 from scipy import sparse
-<<<<<<< HEAD
 from composite import composite
 from affine import linear_transform, identity as identity_transform
-=======
-from problem import dummy_problem
-from affine import affine_transform, identity
-from projl1 import projl1
->>>>>>> 94709980
 
 class atom(composite):
 
@@ -412,7 +406,6 @@
             v^{\lambda}(x) \in \text{argmin}_{v \in \mathbb{R}^m} \frac{L}{2}
             \|u-v\|^2_2 \ \text{s.t.} \  \|v\|_{\infty} \leq \lambda
 
-<<<<<<< HEAD
         where *m*=u.shape[0], :math:`\lambda` = self.lagrange.
         This is just truncation: np.clip(x, -self.lagrange/L, self.lagrange/L)
         """
@@ -421,31 +414,6 @@
             bound = self.bound
         if bound is None:
             raise ValueError('either atom must be in bound mode or a keyword "bound" argument must be supplied')
-=======
-        where *m*=u.shape[0], :math:`\lambda` = self.l. 
-        """
-
-        """
-        # Used sorting-based computation
-        l = self.l / L
-        p = len(u)
-        ufabs = np.fabs(u)
-        v = np.sort(ufabs)
-        eta = v[p-1]
-        csum = eta
-        for i in range(p):
-            eta = v[p-i-2]
-            csum += eta
-            if csum - (i+2)*eta > l:
-                eta = (csum - eta - l)/(i+1)
-                return np.maximum(ufabs-eta,0)*np.sign(u)
-    
-        eta = np.maximum((np.sum(ufabs) - l)/p,0)
-        return np.maximum(ufabs-eta,0)*np.sign(u)
-        """
-        return projl1(u, self.lagrange/lipschitz)
-
->>>>>>> 94709980
 
         return np.clip(x, -bound, bound)
 
@@ -1048,7 +1016,7 @@
                 self.argmin = argmin
             return objective, grad
         elif mode == 'grad':
-            argmin = dual_atom.proximal(ueps, self.epsilon)     
+            argmin = dual_atom.prox(ueps, self.epsilon)     
             grad = linear_transform.adjoint_map(argmin)
             if self.store_argmin:
                 self.argmin = argmin
