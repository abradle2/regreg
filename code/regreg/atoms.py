import numpy as np
from scipy import sparse
from problem import dummy_problem
from affine import affine_transform, identity
from projl1 import projl1

class Atom(object):

    """
    A class that defines the API for support functions.
    """

    def __init__(self, primal_shape, lagrange=None, bound=None):

        if type(primal_shape) == type(1):
            self.primal_shape = (primal_shape,)
        else:
            self.primal_shape = primal_shape
        self.dual_shape = self.primal_shape
        self.lagrange = lagrange
        self.bound = bound
        if not (self.bound is None or self.lagrange is None):
            raise ValueError('An atom must be either in Lagrange form or bound form. Only one of the parameters in the constructor can not be None.')
        self.affine_transform = identity(self.primal_shape)
        self.atoms = [self]

    @property
    def constraint(self):
        if self.bound is not None:
            return True
        return False
    
    @property
    def dual_atom(self):
        if not self.constraint:
            atom = primal_dual_seminorm_pairs[self.__class__](self.primal_shape, bound=self.lagrange, lagrange=None)
        else:
            atom = primal_dual_seminorm_pairs[self.__class__](self.primal_shape, lagrange=self.bound, bound=None)
        return atom
    
    #XXX this will fail for things that are constraints...
    @property
    def dual_seminorm(self):
        return primal_dual_seminorm_pairs[self.__class__](self.primal_shape, lagrange=1./self.lagrange)

    def evaluate_seminorm(self, x):
        """
        Abstract method. Evaluate the norm of x.
        """
        raise NotImplementedError

    def evaluate_dual_constraint(self, u):
        """
        Abstract method. Evaluate the constraint on the dual norm of x.
        """
        raise NotImplementedError

    def primal_prox(self, x, lipschitz):
        r"""
        Return (unique) minimizer

        .. math::

           v^{\lambda}(x) = \text{argmin}_{v \in \mathbb{R}^p} \frac{L}{2}
           \|x-v\|^2_2 + \lambda h(v)

        where *p*=x.shape[0] and :math:`h(v)` = self.evaluate_seminorm(v).
        """
        raise NotImplementedError


    def primal_prox_optimum(self, x, lipschitz):
        """
        Returns
        
        .. math::

           \inf_{v \in \mathbb{R}^p} \frac{L}{2}
           \|x-v\|^2_2 + \lambda h(v)

        where *p*=x.shape[0] and :math:`h(v)` = self.evaluate_seminorm(v).

        """
        argmin = self.primal_prox(x, lipschitz)
        return argmin, lipschitz * np.linalg.norm(x-argmin)**2 / 2. + self.evaluate_seminorm(argmin)
    
    def dual_prox(self, u, lipschitz):
        r"""
        Return unique minimizer

        .. math::

           v^{\lambda}(u) \in \text{argmin}_{v \in \mathbb{R}^m} \frac{L}{2}
           \|u-'v\|^2_2  \ \text{s.t.} \   h^*(v) \leq \lambda

        where *m*=u.shape[0] and :math:`h^*` is the 
        conjugate of self.evaluate_seminorm.
        """
        raise NotImplementedError

    def dual_prox_optimum(self, x, lipschitz):
        """
        Returns
        
        .. math::

           \inf_{v \in \mathbb{R}^p} \frac{L}{2}
           \|x-v\|^2_2 \ \text{s.t.} \   h^*(v) \leq \lambda

        where *m*=u.shape[0] and :math:`h^*` is the 
        conjugate of self.evaluate_seminorm and :math:`\lambda` = self.lagrange.

        """
        argmin = self.dual_prox(x, lipschitz)
        return argmin, lipschitz * np.linalg.norm(x-argmin)**2 / 2.
    

    def affine_objective(self, u):
        """
        Return :math:`\alpha'u`. 
        """
        return self.affine_transform.affine_objective(u)

    def adjoint_map(self, u, copy=True):
        r"""
        Return :math:`u`

        This routine is currently a matrix multiplication in the subclass
        affine_transform, but could
        also call FFTs if D is a DFT matrix, in a subclass.
        """
        return self.affine_transform.adjoint_map(u, copy=copy)

    def linear_map(self, x, copy=True):
        r"""
        Return :math:`x`

        This routine is subclassed in affine_transform
        as a matrix multiplications, but could
        also call FFTs if D is a DFT matrix, in a subclass.
        """
        return self.affine_transform.linear_map(x, copy)
                                                              
    def affine_map(self, x, copy=True):
        """
        Return x + self.affine_offset. If copy: then x is copied if
        affine_offset is None.
        """
        return self.affine_transform.affine_map(x, copy)

    def primal_problem(self, smooth_func, smooth_multiplier=1., initial=None):
        """
        Return a problem instance 
        """
        prox = self.primal_prox
        nonsmooth = self.evaluate_seminorm
        if initial is None:
            initial = np.random.standard_normal(self.primal_shape)
        return dummy_problem(smooth_func.smooth_eval, nonsmooth, prox, initial, smooth_multiplier)

    def dual_problem(self, smooth_func, smooth_multiplier=1., initial=None):
        """
        Return a problem instance 
        """
        prox = self.dual_prox
        nonsmooth = self.evaluate_dual_constraint
        if initial is None:
            initial = np.random.standard_normal(self.dual_shape)
        return dummy_problem(smooth_func, nonsmooth, prox, initial, smooth_multiplier)

    @classmethod
    def affine(cls, linear_operator, affine_offset, lagrange=None,
               bound=None, diag=False,
               args=(), keywords={}):
        """
        Args and keywords passed to cls constructor along with
        l and primal_shape
        """
        return affine_atom(cls, linear_operator, affine_offset, diag=diag,
                           lagrange=lagrange, bound=bound, args=args, keywords=keywords)
    
    @classmethod
    def linear(cls, linear_operator, lagrange=None, diag=False,
               bound=None, args=(), keywords={}):
        """
        Args and keywords passed to cls constructor along with
        l and primal_shape
        """
        return affine_atom(cls, linear_operator, None, diag=diag,
                           lagrange=lagrange, args=args, keywords=keywords,
                           bound=bound)
    
    @classmethod
    def shift(cls, affine_offset, lagrange=None, diag=False,
              bound=None, args=(), keywords={}):
        """
        Args and keywords passed to cls constructor along with
        l and primal_shape
        """
        return affine_atom(cls, None, affine_offset, diag=diag,
                           lagrange=lagrange, args=args, keywords=keywords,
                           bound=bound)
    

class l1norm(Atom):

    """
    The l1 norm
    """
    tol = 1e-5
    def evaluate_seminorm(self, x):
        """
        The L1 norm of x.
        """
        return self.lagrange * np.fabs(x).sum()

    def evaluate_dual_constraint(self, u):
        inbox = np.product(np.less_equal(np.fabs(u), self.lagrange * (1+self.tol)))
        if inbox:
            return 0
        else:
            return np.inf


    def primal_prox(self, x,  lipschitz=1):
        r"""
        Return (unique) minimizer

        .. math::

            v^{\lambda}(x) = \text{argmin}_{v \in \mathbb{R}^p} \frac{L}{2}
            \|x-v\|^2_2 + \lambda \|v\|_1

        where *p*=x.shape[0], :math:`\lambda` = self.lagrange.
        This is just soft thresholding with an affine shift

        .. math::

            v^{\lambda}(x) = \text{sign}(x) \max(|x|-\lambda/L, 0)
        """

        return np.sign(x) * np.maximum(np.fabs(x)-self.lagrange/lipschitz, 0)

    def dual_prox(self, u, lipschitz=1):
        r"""
        Return a minimizer

        .. math::

            v^{\lambda}(u) \in \text{argmin}_{v \in \mathbb{R}^m} \frac{L}{2}
            \|u-v\|^2_2 \ \text{s.t.} \  \|v\|_{\infty} \leq \lambda

        where *m*=u.shape[0], :math:`\lambda` = self.lagrange.
        This is just truncation: np.clip(u, -self.lagrange/L, self.lagrange/L)
        """
        return np.clip(u, -self.lagrange, self.lagrange) 

class maxnorm(Atom):

    """
    The :math:`\ell_{\infty}` norm
    """

    tol = 1e-5
    prox_tol = 1.0e-10
    def evaluate_seminorm(self, x):
        """
        The l-infinity norm of x.
        """
        return self.lagrange * np.fabs(x).max()

    def evaluate_dual_constraint(self, u):
        inbox = np.fabs(u).sum() <= self.lagrange * (1 + self.tol)
        if inbox:
            return 0
        else:
            return np.inf

    def primal_prox(self, x,  lipschitz=1):
        r"""
        Return (unique) minimizer

        .. math::

            v^{\lambda}(x) = \text{argmin}_{v \in \mathbb{R}^p} \frac{L}{2}
            \|x-v\|^2_2 + \lambda \|v\|_{\infty}

        where *p*=x.shape[0], :math:`\lambda` = self.lagrange.
        This is the residual
        after projecting :math:`x` onto
        :math:`\lambda/L` times the :math:`\ell_1` ball

        .. math::

            v^{\lambda}(x) = x - P_{\lambda/L B_{\ell_1}}(x)
        """

        d = self.dual_prox(x,lipschitz)
        u = x - d
        return u

    def dual_prox(self, u, lipschitz=1):
        r"""
        Return a minimizer

        .. math::

            v^{\lambda}(u) \in \text{argmin}_{v \in \mathbb{R}^m} \frac{L}{2}
            \|u-v\|^2_2 \ \text{s.t.} \  \|v\|_{1} \leq \lambda

<<<<<<< HEAD
        where *m*=u.shape[0], :math:`\lambda` = self.l. 
        """
=======
        where *m*=u.shape[0], :math:`\lambda` = self.lagrange. 
        This is solved with a binary search.
        """
        
        #XXX TO DO, make this efficient
        fabsu = np.fabs(u)
        l = self.lagrange / lipschitz
        upper = fabsu.sum()
        lower = 0.
>>>>>>> 497abb07

        """
        # Used sorting-based computation
        l = self.l / L
        p = len(u)
        ufabs = np.fabs(u)
        v = np.sort(ufabs)
        eta = v[p-1]
        csum = eta
        for i in range(p):
            eta = v[p-i-2]
            csum += eta
            if csum - (i+2)*eta > l:
                eta = (csum - eta - l)/(i+1)
                return np.maximum(ufabs-eta,0)*np.sign(u)
    
        eta = np.maximum((np.sum(ufabs) - l)/p,0)
        return np.maximum(ufabs-eta,0)*np.sign(u)
        """
        return projl1(u)

<<<<<<< HEAD
=======
        # else, do a bisection search
        def _st_l1(ll):
            """
            the ell1 norm of a soft-thresholded vector
            """
            return np.maximum(fabsu-ll,0).sum()

        # XXX this code will be changed by Brad -- names for l, ll?
        ll = upper / 2.
        val = _st_l1(ll)
        max_iters = 30000; itercount = 0
        while np.fabs(val-l) >= upper * self.prox_tol:
            if itercount > max_iters:
                break
            itercount += 1
            val = _st_l1(ll)
            if val > l:
                lower = ll
            else:
                upper = ll
            ll = (upper + lower) / 2.
        return np.maximum(fabsu - ll, 0) * np.sign(u)
>>>>>>> 497abb07


class l2norm(Atom):

    """
    The l2 norm
    """
    tol = 1e-5
    
    def evaluate_seminorm(self, x):
        """
        The L2 norm of x.
        """
        return self.lagrange * np.linalg.norm(x)

    def evaluate_dual_constraint(self, u):
        inball = (np.linalg.norm(u) <= self.lagrange * (1 + self.tol))
        if inball:
            return 0
        else:
            return np.inf

    def primal_prox(self, x,  lipschitz=1):
        r"""
        Return (unique) minimizer

        .. math::

            v^{\lambda}(x) = \text{argmin}_{v \in \mathbb{R}^p} \frac{L}{2}
            \|x-v\|^2_2 + \lambda \|v\|_2

        where *p*=x.shape[0], :math:`\lambda` = self.lagrange. 

        .. math::

            v^{\lambda}(x) = \max\left(1 - \frac{\lambda/L}{\|x\|_2}, 0\right) x
        """

        n = np.linalg.norm(x)
        if n <= self.lagrange / lipschitz:
            proj = x
        else:
            proj = (self.lagrange / (lipschitz * n)) * x
        return x - proj * (1 - l2norm.tol)

    def dual_prox(self, u,  lipschitz=1):
        r"""
        Return a minimizer

        .. math::

            v^{\lambda}(u) \in \text{argmin}_{v \in \mathbb{R}^m} \frac{L}{2}
            \|u-v\|^2_2 s.t. \|v\|_2 \leq \lambda

        where *m*=u.shape[0], :math:`\lambda` = self.lagrange. 
        This is just truncation

        .. math::

            v^{\lambda}(u) = \min\left(1, \frac{\lambda/L}{\|u\|_2}\right) u
        """
        n = np.linalg.norm(u)
        if n <= self.lagrange:
            return u
        else:
            return (self.lagrange / n) * u

class nonnegative(Atom):

    """
    The non-negative cone constraint (which is the support
    function of the non-positive cone constraint).
    """
    tol = 1e-05
    
    def evaluate_seminorm(self, x):
        """
        The non-negative constraint of x.
        """
        tol_lim = np.fabs(x).max() * self.tol
        incone = np.all(np.greater_equal(x, -tol_lim))
        if incone:
            return 0
        return np.inf

    def evaluate_dual_constraint(self, u):
        """
        The non-positive constraint of u.
        """
        tol_lim = np.fabs(u).max() * self.tol
        indual = np.all(np.less_equal(u, tol_lim))
        if indual:
            return 0
        else:
            return np.inf

    def primal_prox(self, x,  lipschitz=1):
        r"""
        Return (unique) minimizer

        .. math::

            v^{\lambda}(x) = \text{argmin}_{v \in \mathbb{R}^p} \frac{L}{2}
            \|x-v\|^2_2 \ \text{s.t.} \  (v)_i \geq 0.

        where *p*=x.shape[0], :math:`\lambda` = self.lagrange. 
        This is just a element-wise
        np.maximum(x, 0)

        .. math::

            v^{\lambda}(x)_i = \max(x_i, 0)

        """

        return np.maximum(x, 0)


    def dual_prox(self, u,  lipschitz=1):
        r"""
        Return unique minimizer

        .. math::

            v^{\lambda}(u) \in \text{argmin}_{v \in \mathbb{R}^m} \frac{L}{2}
            \|u-v\|^2_2 \ \text{s.t.} \  v_i \leq 0

        where *m*=u.shape[0], :math:`\lambda` = self.lagrange. 

        .. math::

            v^{\lambda}(u)_i = \min(u_i, 0)
        """
        return np.minimum(u, 0)

class nonpositive(nonnegative):

    """
    The non-positive cone constraint (which is the support
    function of the non-negative cone constraint).
    """
    tol = 1e-05
    
    def evaluate_seminorm(self, x):
        """
        The non-positive constraint of x.
        """
        tol_lim = np.fabs(x).max() * self.tol
        incone = np.all(np.less_equal(self.affine_map(x), tol_lim))
        if incone:
            return 0
        return np.inf

    def evaluate_dual_constraint(self, u):
        """
        The non-negative constraint of u.
        """
        tol_lim = np.fabs(u).max() * self.tol
        indual = np.all(np.greater_equal(u, -tol_lim))
        if indual:
            return 0
        else:
            return np.inf

    def primal_prox(self, x,  lipschitz=1):
        r"""
        Return unique minimizer

        .. math::

            v^{\lambda}(x) = \text{argmin}_{v \in \mathbb{R}^p} \frac{L}{2}
            \|x-v\|^2_2 \ \text{s.t.} \  v_i \leq 0.

        where *p*=x.shape[0], :math:`\lambda` = self.lagrange. 
        This is just a element-wise
        np.maximum(x, 0)

        .. math::

            v^{\lambda}(x)_i = \min(x_i, 0)

        """

        return np.minimum(x, 0)

    def dual_prox(self, u,  lipschitz=1):
        r"""
        Return unique minimizer

        .. math::

            v^{\lambda}(u) \in \text{argmin}_{v \in \mathbb{R}^m} \frac{L}{2}
            \|u-v\|^2_2 \ \text{s.t.} \  v_i \geq 0

        where *m*=u.shape[0], :math:`\lambda` = self.lagrange. 

        .. math::

            v^{\lambda}(u)_i = \max(u_i, 0)
        """
        return np.maximum(u, 0)

class positive_part(Atom):

    """
    The positive_part seminorm (which is the support
    function of [0,l]^p).
    """
    
    def evaluate_seminorm(self, x):
        """
        The non-negative constraint of x.
        """
        return self.lagrange * np.maximum(x, 0).sum()

    def evaluate_dual_constraint(self, u):
        inbox = np.product(np.less_equal(u, self.lagrange) * np.greater_equal(u, 0))
        if inbox:
            return 0
        else:
            return np.inf

    def primal_prox(self, x,  lipschitz=1):
        r"""
        Return (unique) minimizer

        .. math::

            v^{\lambda}(x) = \text{argmin}_{v \in \mathbb{R}^p} \frac{L}{2}
            \|x-v\|^2_2  + \sum_i \lambda \max(v_i, 0)

        where *p*=x.shape[0], :math:`\lambda` = self.lagrange. 
        This is just soft-thresholding
        positive values and leaving negative values untouched.

        .. math::

            v^{\lambda}(x)_i = \begin{cases}
            \max(x_i - \frac{\lambda}{L}, 0) & x_i \geq 0 \\
            x_i & x_i \leq 0.  
            \end{cases} 

        """

        x = np.asarray(x)
        v = x.copy()
        pos = v > 0
        v = np.at_least1d(v)
        v[pos] = np.maximum(v[pos] - self.lagrange, 0)
        return v.reshape(x.shape)

    def dual_prox(self, u,  lipschitz=1):
        r"""
        Return a minimizer

        .. math::

            v^{\lambda}(u) \in \text{argmin}_{v \in \mathbb{R}^m} \frac{L}{2}
            \|u-v\|^2_2 \ \text{s.t.} \  0 \leq v_i \leq \lambda

        where *m*=u.shape[0], :math:`\lambda` = self.lagrange. 
        This is just truncation

        .. math::

            v^{\lambda}(u)_i = \begin{cases}
            \min(u_i, \lambda) & u_i \geq 0 \\
            0 & u_i \leq 0.  
            \end{cases} 

        """
        u = np.asarray(u)
        v = u.copy()
        v = np.atleast_1d(v)
        neg = v < 0
        v[neg] = 0
        v[~neg] = np.minimum(self.lagrange, u[~neg])
        return v.reshape(u.shape)

class constrained_positive_part(Atom):

    """
    The constrained positive part seminorm (which is the support
    function of [-np.inf,l]^p). The value
    is np.inf if any coordinates are negative.
    """
    tol = 1e-10
    
    def evaluate_seminorm(self, x):
        """
        The non-negative constraint of x.
        """
        anyneg = np.any(x < -self.tol)
        if not anyneg:
            return self.lagrange * np.maximum(x, 0).sum()
        return np.inf
    
    def evaluate_dual_constraint(self, u):
        inside = np.product(np.less_equal(u, self.lagrange))
        if inside:
            return 0
        else:
            return np.inf

    def primal_prox(self, x,  lipschitz=1):
        r"""
        Return (unique) minimizer

        .. math::

            v^{\lambda}(x) = \text{argmin}_{v \in \mathbb{R}^p} \frac{L}{2}
            \|x-v\|^2_2  + \sum_i \lambda \max(v_i, 0)

        where *p*=x.shape[0], :math:`\lambda` = self.lagrange. 
        This is just soft-thresholding
        positive values and leaving negative values untouched.

        .. math::

            v^{\lambda}(x)_i = \begin{cases}
            \max(x_i - \frac{\lambda}{L}, 0) & x_i \geq 0 \\
            x_i & x_i \leq 0.  
            \end{cases} 

        """
        x = np.asarray(x)
        v = x.copy()
        v = np.at_least1d(v)
        pos = v > 0
        v[pos] = np.maximum(v[pos] - self.lagrange, 0)
        v[~pos] = 0.
        return v.reshape(x.shape)

    def dual_prox(self, u,  lipschitz=1):
        r"""
        Return a minimizer

        .. math::

            v^{\lambda}(u) \in \text{argmin}_{v \in \mathbb{R}^m} \frac{L}{2}
            \|u-v\|^2_2 \ \text{s.t.} \  0 \leq v_i \leq \lambda

        where *m*=u.shape[0], :math:`\lambda` = self.lagrange. 
        This is just truncation

        .. math::

            v^{\lambda}(u)_i = \begin{cases}
            \min(u_i, \lambda) & u_i \geq 0 \\
            0 & u_i \leq 0.  
            \end{cases} 

        """
        u = np.asarray(u)
        v = u.copy()
        v = np.atleast_1d(v)
        pos = v > 0
        v[pos] = np.minimum(self.lagrange, u[pos])
        return v.reshape(u.shape)

class linear_atom(Atom):

    """
    An atom representing a linear constraint.
    It is specified via a matrix that is assumed
    to be an set of row vectors spanning the space.
    """

    #XXX this is broken currently
    def __init__(self, primal_shape, basis, lagrange=None):
        self.basis = basis

    def primal_prox(self, x,  lipschitz=1):
        r"""
        Return (unique) minimizer

        .. math::

            v^{\lambda}(x) = \text{argmin}_{v \in \mathbb{R}^p} \frac{L}{2}
            \|x-v\|^2_2  \; \text{ s.t.} \; x \in \text{row}(L)

        where *p*=x.shape[0], :math:`\lambda` = self.lagrange 
        and :math:`L` = self.basis.

        This is just projection onto :math:`\text{row}(L)`.

        """
        coefs = np.dot(self.basis, x)
        return np.dot(coefs, self.basis)

    def dual_prox(self, u,  lipschitz=1):
        r"""

        Return (unique) minimizer

        .. math::

            v^{\lambda}(x) = \text{argmin}_{v \in \mathbb{R}^p} \frac{L}{2}
            \|x-v\|^2_2  \; \text{ s.t.} \; x \in \text{row}(L)^{\perp}

        where *p*=x.shape[0], :math:`\lambda` = self.lagrange 
        and :math:`L` = self.basis.

        This is just projection onto :math:`\text{row}(L)^{\perp}`.

        """
        return u - self.primal_prox(u)

class affine_atom(Atom):

    """
    Given a seminorm on :math:`\mathbb{R}^p`, i.e.
    :math:`\beta \mapsto h_K(\beta)`
    this class creates a new seminorm 
    that evaluates :math:`h_K(D\beta+\alpha)`

    The dual prox is unchanged, though the instance
    gets a affine_offset which shows up in the
    gradient of the dual problem for this atom.

    The dual problem is

    .. math::

       \text{minimize} \frac{1}{2} \|y-D^Tu\|^2_2 + u^T\alpha
       \ \text{s.t.} \ u \in \lambda K
    
    """

    # if smooth_obj is a class, an object is created
    # smooth_obj(*args, **keywords)
    # else, it is assumed to be an instance of smooth_function
 
    def __init__(self, atom_obj, linear_operator, affine_offset, diag=False, lagrange=None, args=(), keywords={}, bound=None):
        self.affine_transform = affine_transform(linear_operator, affine_offset, diag)
        self.primal_shape = self.affine_transform.primal_shape
        self.dual_shape = self.affine_transform.dual_shape

        # overwrite keyword arguments for bound, lagrange
        # not quite kosher...
        keywords = keywords.copy()
        keywords['lagrange'] = lagrange
        keywords['bound'] = bound

        if type(atom_obj) == type(type): # it is a class
            atom_class = atom_obj
            self.atom = atom_class(self.dual_shape, *args, **keywords)
        else:
            self.atom = atom_obj
        self.atoms = [self]
        

    @property
    def dual_atom(self):
        if not self.constraint:
            atom = primal_dual_seminorm_pairs[self.atom.__class__](self.primal_shape, bound=self.lagrange, lagrange=None)
        else:
            atom = primal_dual_seminorm_pairs[self.atom.__class__](self.primal_shape, lagrange=self.bound, bound=None)
        return atom

    @property
    def dual_seminorm(self):
        return primal_dual_seminorm_pairs[self.atom.__class__](self.dual_shape, 1./self.lagrange)

    def _getlagrange(self):
        return self.atom.lagrange

    def _setlagrange(self, lagrange):
        self.atom.lagrange = lagrange
    lagrange = property(_getlagrange, _setlagrange)

    def _getbound(self):
        return self.atom.bound

    def _setbound(self, bound):
        self.atom.bound = bound
    bound = property(_getbound, _setbound)

    def evaluate_seminorm(self, x):
        """
        Return self.atom.evaluate_seminorm(self.affine_map(x))

        """
        return self.atom.evaluate_seminorm(self.affine_map(x))

    def evaluate_dual_constraint(self, u):
        return self.atom.evaluate_dual_constraint(u)

    def primal_prox(self, x,  lipschitz=1):
        r"""
        Return (unique) minimizer

        .. math::

            v^{\lambda}(x) = \text{argmin}_{v \in \mathbb{R}^p} \frac{L}{2}
            \|x-v\|^2_2 + \lambda h_K(Dv+\alpha)

        where *p*=x.shape[0], :math:`\lambda` = self.lagrange. 

        This is just self.atom.primal_prox(x + self.affine_offset, L) + self.affine_offset
        """
        if self.affine_transform.linear_operator is None:
            if self.affine_transform.affine_offset is not None:
                return self.atom.primal_prox(x + self.affine_transform.affine_offset, lipschitz) - self.affine_transform.affine_offset
            else:
                return self.atom.primal_prox(x, lipschitz)
        else:
            raise NotImplementedError('when linear_operator is not None, primal_prox is not implemented, can be done with FISTA')

    def dual_prox(self, u, lipschitz=1):
        r"""
        Return a minimizer

        .. math::

            v^{\lambda}(u) \in \text{argmin}_{v \in \mathbb{R}^m} \frac{L}{2}
            \|u-v\|^2_2 \ \text{s.t.} \  \|v\|_{\infty} \leq \lambda

        where *m*=u.shape[0], :math:`\lambda` = self.lagrange. 
        This is just truncation: np.clip(u, -self.lagrange/L, self.lagrange/L).
        """
        return self.atom.dual_prox(u, lipschitz)

primal_dual_seminorm_pairs = {}
for n1, n2 in [(l1norm,maxnorm),
               (l2norm,l2norm),
               (nonnegative,nonpositive),
               (positive_part, constrained_positive_part)]:
    primal_dual_seminorm_pairs[n1] = n2
    primal_dual_seminorm_pairs[n2] = n1<|MERGE_RESOLUTION|>--- conflicted
+++ resolved
@@ -308,20 +308,8 @@
             v^{\lambda}(u) \in \text{argmin}_{v \in \mathbb{R}^m} \frac{L}{2}
             \|u-v\|^2_2 \ \text{s.t.} \  \|v\|_{1} \leq \lambda
 
-<<<<<<< HEAD
         where *m*=u.shape[0], :math:`\lambda` = self.l. 
         """
-=======
-        where *m*=u.shape[0], :math:`\lambda` = self.lagrange. 
-        This is solved with a binary search.
-        """
-        
-        #XXX TO DO, make this efficient
-        fabsu = np.fabs(u)
-        l = self.lagrange / lipschitz
-        upper = fabsu.sum()
-        lower = 0.
->>>>>>> 497abb07
 
         """
         # Used sorting-based computation
@@ -343,31 +331,6 @@
         """
         return projl1(u)
 
-<<<<<<< HEAD
-=======
-        # else, do a bisection search
-        def _st_l1(ll):
-            """
-            the ell1 norm of a soft-thresholded vector
-            """
-            return np.maximum(fabsu-ll,0).sum()
-
-        # XXX this code will be changed by Brad -- names for l, ll?
-        ll = upper / 2.
-        val = _st_l1(ll)
-        max_iters = 30000; itercount = 0
-        while np.fabs(val-l) >= upper * self.prox_tol:
-            if itercount > max_iters:
-                break
-            itercount += 1
-            val = _st_l1(ll)
-            if val > l:
-                lower = ll
-            else:
-                upper = ll
-            ll = (upper + lower) / 2.
-        return np.maximum(fabsu - ll, 0) * np.sign(u)
->>>>>>> 497abb07
 
 
 class l2norm(Atom):
