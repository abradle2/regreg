.. _elasticnettutorial:

Elastic Net tutorial
~~~~~~~~~~~~~~~~~~~~

The Elastic Net problem minimizes the objective

    .. math::
       \frac{1}{2}||y - X\beta||^{2}_{2} + \lambda_{1}||\beta||_{1} + \lambda_2 \|\beta\|_2^2

To solve this problem using RegReg we begin by loading the necessary numerical libraries

.. ipython::

   import numpy as np

and the RegReg classes necessary for this problem,

.. ipython::

   from regreg.algorithms import FISTA
   from regreg.atoms import l1norm
   from regreg.container import container
   from regreg.smooth import squaredloss, smooth_function, l2normsq

The l2normsq class is used to represent the :math:`\ell_2` squared norm, the l1norm class is used to represent the :math:`\ell_1` norm and thesquaredloss class represents the loss function. The classes container and smooth_function are containers for combining functions. FISTA is a first-order algorithm and container is a class for combining different seminorm penalties with a loss function.

[TODO: Add some real or more interesting data.]

Next, let's generate some example data,

.. ipython::
 
   X = np.random.normal(0,1,500000).reshape((500,1000))
   Y = np.random.normal(0,1,500)

Now we can create the problem object, beginning with the loss function

.. ipython::

   loss = squaredloss(X,Y)
   grouping = l2normsq(1000, lagrange=1.)
   sparsity = l1norm(1000, lagrange=5.)

The penalty contains the regularization parameter that can be easily accessed and changed,

.. ipython::

   grouping.lagrange
   grouping.lagrange += 1 
   grouping.lagrange
   sparsity.lagrange
 

Now we can create the final problem object by comining the smooth functions and the :math:`\ell_1` seminorm,

.. ipython::

   problem = container(smooth_function(loss, grouping), sparsity)

The penalty parameters can still be changed by accessing grouping and sparsity directly.

Next, we can select our algorithm of choice and use it solve the problem,

.. ipython::

<<<<<<< HEAD
   solver = FISTA(problem.composite())
   obj_vals = solver.fit(max_its=100, tol=.l1e-5)
   solution = solver.composite.coefs
=======
   solver = FISTA(problem.problem())
   obj_vals = solver.fit(max_its=100, tol=1e-5)
   solution = solver.problem.coefs
>>>>>>> 94709980

Here max_its represents primal iterations, and tol is the primal tolerance. 

.. ipython::

   obj_vals



<|MERGE_RESOLUTION|>--- conflicted
+++ resolved
@@ -64,15 +64,9 @@
 
 .. ipython::
 
-<<<<<<< HEAD
-   solver = FISTA(problem.composite())
+   solver = FISTA(problem.problem())
    obj_vals = solver.fit(max_its=100, tol=.l1e-5)
-   solution = solver.composite.coefs
-=======
-   solver = FISTA(problem.problem())
-   obj_vals = solver.fit(max_its=100, tol=1e-5)
    solution = solver.problem.coefs
->>>>>>> 94709980
 
 Here max_its represents primal iterations, and tol is the primal tolerance. 
 
