--- conflicted
+++ resolved
@@ -29,11 +29,7 @@
 
    from regreg.algorithms import FISTA
    from regreg.atoms import l1norm
-<<<<<<< HEAD
-   from regreg.seminorm import seminorm
-=======
    from regreg.container import container
->>>>>>> c50a00af
    from regreg.smooth import l2normsq
    from regreg.blocks import blockwise
 
@@ -104,11 +100,7 @@
    from scipy import sparse
    from regreg.algorithms import FISTA
    from regreg.atoms import l1norm
-<<<<<<< HEAD
-   from regreg.seminorm import seminorm
-=======
    from regreg.container import container
->>>>>>> c50a00af
    from regreg.smooth import l2normsq
    from regreg.blocks import blockwise
 
@@ -120,7 +112,6 @@
    shrink_to_alpha = l1norm.shift(-alpha, 3)
 
    D = (np.identity(500) + np.diag([-1]*499,k=1))[:-1]
-   D
    D = sparse.csr_matrix(D)
    fused = l1norm.linear(D, 25.5)
 
@@ -129,14 +120,6 @@
    solver.debug = True
    solver.fit(max_its=200, tol=1.0e-10)
 
-<<<<<<< HEAD
-   problem = loss.add_seminorm(penalty)
-   solver = FISTA(problem)
-   solver.debug = True
-   solver.fit(max_its=200, tol=1.0e-10)
-
-=======
->>>>>>> c50a00af
    solution = solver.problem.coefs
    pylab.clf()
    pylab.plot(solution, c='g', linewidth=6, label=r'$\hat{Y}$')	
