.. _about_regreg:

======
RegReg
======

RegReg is a Python project for fitting regularized regression models such as the LASSO.

*The RegReg team*

.. We need the following toctree directive to include the documentation
.. in the document heirarchy - see http://sphinx.pocoo.org/concepts.html
.. toctree::

   intro.rst
   tutorial.rst
   gallery.rst
   agenda.rst
<<<<<<< HEAD
   documentation
=======
   documentation

This website is based on the `NIPY website <http://nipy.sourceforge.net/nipy/stable/index.html>`_, see :ref:`doc-attribute` for details.
>>>>>>> aa50343c
<|MERGE_RESOLUTION|>--- conflicted
+++ resolved
@@ -16,10 +16,6 @@
    tutorial.rst
    gallery.rst
    agenda.rst
-<<<<<<< HEAD
-   documentation
-=======
    documentation
 
-This website is based on the `NIPY website <http://nipy.sourceforge.net/nipy/stable/index.html>`_, see :ref:`doc-attribute` for details.
->>>>>>> aa50343c
+This website is based on the `NIPY website <http://nipy.sourceforge.net/nipy/stable/index.html>`_, see :ref:`doc-attribute` for details.