import numpy as np
import pylab
from scipy import sparse

import regreg.api as R

Y = np.random.standard_normal(500); Y[100:150] += 7; Y[250:300] += 14

sparsity = R.l1norm(500, lagrange=1.3)
#Create D
D = (np.identity(500) + np.diag([-1]*499,k=1))[:-1]
D = sparse.csr_matrix(D)
fused = R.l1norm.linear(D, lagrange=25.5)

<<<<<<< HEAD
loss = R.signal_approximator(Y)
=======
loss = R.l2normsq.shift(-Y)
>>>>>>> 85d24807

problem = R.container(loss, sparsity, fused)
solver = R.FISTA(problem.composite())
solver.fit(max_its=800,tol=1e-10)
soln = solver.composite.coefs

#plot solution
pylab.figure(num=1)
pylab.clf()
pylab.plot(soln, c='g')
pylab.scatter(np.arange(Y.shape[0]), Y)
    
<|MERGE_RESOLUTION|>--- conflicted
+++ resolved
@@ -12,11 +12,9 @@
 D = sparse.csr_matrix(D)
 fused = R.l1norm.linear(D, lagrange=25.5)
 
-<<<<<<< HEAD
-loss = R.signal_approximator(Y)
-=======
+
 loss = R.l2normsq.shift(-Y)
->>>>>>> 85d24807
+
 
 problem = R.container(loss, sparsity, fused)
 solver = R.FISTA(problem.composite())
